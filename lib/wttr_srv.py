#!/usr/bin/env python
# vim: set encoding=utf-8

"""
Main wttr.in rendering function implementation
"""

import logging
import io
import os
import time
from gevent.threadpool import ThreadPool
from flask import render_template, send_file, make_response

import fmt.png

import parse_query
from translations import get_message, FULL_TRANSLATION, PARTIAL_TRANSLATION, SUPPORTED_LANGS
from buttons import add_buttons
from globals import get_help_file, remove_ansi, \
                    BASH_FUNCTION_FILE, TRANSLATION_FILE, LOG_FILE, \
                    NOT_FOUND_LOCATION, \
                    MALFORMED_RESPONSE_HTML_PAGE, \
                    PLAIN_TEXT_AGENTS, PLAIN_TEXT_PAGES, \
                    MY_EXTERNAL_IP, QUERY_LIMITS
from location import is_location_blocked, location_processing
from limits import Limits
from view.wttr import get_wetter
from view.moon import get_moon
from view.line import wttr_line

import cache

if not os.path.exists(os.path.dirname(LOG_FILE)):
    os.makedirs(os.path.dirname(LOG_FILE))
logging.basicConfig(filename=LOG_FILE, level=logging.INFO, format='%(asctime)s %(message)s')

LIMITS = Limits(whitelist=[MY_EXTERNAL_IP], limits=QUERY_LIMITS)

TASKS = ThreadPool(25)

def show_text_file(name, lang):
    """
    show static file `name` for `lang`
    """
    text = ""
    if name == ":help":
        text = open(get_help_file(lang), 'r').read()
        text = text.replace('FULL_TRANSLATION', ' '.join(FULL_TRANSLATION))
        text = text.replace('PARTIAL_TRANSLATION', ' '.join(PARTIAL_TRANSLATION))
    elif name == ":bash.function":
        text = open(BASH_FUNCTION_FILE, 'r').read()
    elif name == ":iterm2":
        text = open("share/iterm2.txt", 'r').read()
    elif name == ":translation":
        text = open(TRANSLATION_FILE, 'r').read()
        text = text\
                .replace('NUMBER_OF_LANGUAGES', str(len(SUPPORTED_LANGS)))\
                .replace('SUPPORTED_LANGUAGES', ' '.join(SUPPORTED_LANGS))
    return text

def _client_ip_address(request):
    """Return client ip address for flask `request`.
    """

    if request.headers.getlist("X-PNG-Query-For"):
        ip_addr = request.headers.getlist("X-PNG-Query-For")[0]
        if ip_addr.startswith('::ffff:'):
            ip_addr = ip_addr[7:]
    elif request.headers.getlist("X-Forwarded-For"):
        ip_addr = request.headers.getlist("X-Forwarded-For")[0]
        if ip_addr.startswith('::ffff:'):
            ip_addr = ip_addr[7:]
    else:
        ip_addr = request.remote_addr

    return ip_addr

def _parse_language_header(header):
    """
    >>> _parse_language_header("en-US,en;q=0.9")
    >>> _parse_language_header("en-US,en;q=0.9,zh-CN;q=0.8,zh;q=0.7")
    >>> _parse_language_header("xx, fr-CA;q=0.8, da-DK;q=0.9")
    'da'
    """

    def _parse_accept_language(accept_language):
        languages = accept_language.split(",")
        locale_q_pairs = []

        for language in languages:
            try:
                if language.split(";")[0] == language:
                    # no q => q = 1
                    locale_q_pairs.append((language.strip(), 1))
                else:
                    locale = language.split(";")[0].strip()
                    weight = float(language.split(";")[1].split("=")[1])
                    locale_q_pairs.append((locale, weight))
            except (IndexError, ValueError):
                pass

        return locale_q_pairs

    def _find_supported_language(accepted_languages):

        def supported_langs():
            """Yields all pairs in the Accept-Language header
            supported in SUPPORTED_LANGS or None if 'en' is the preferred"""
            for lang_tuple in accepted_languages:
                lang = lang_tuple[0]
                if '-' in lang:
                    lang = lang.split('-', 1)[0]
                if lang in SUPPORTED_LANGS:
                    yield lang, lang_tuple[1]
                elif lang == 'en':
                    yield None, lang_tuple[1]
        try:
            return max(supported_langs(), key=lambda lang_tuple: lang_tuple[1])[0]
        except ValueError:
            return None

    return _find_supported_language(_parse_accept_language(header))

def get_answer_language_and_view(request):
    """
    Return preferred answer language based on
    domain name, query arguments and headers
    """

    lang = None
    view_name = None
    hostname = request.headers['Host']
    if hostname != 'wttr.in' and hostname.endswith('.wttr.in'):
        lang = hostname[:-8]
        if lang.startswith("v2") or lang.startswith("v3"):
            view_name = lang
            lang = None

    if 'lang' in request.args:
        lang = request.args.get('lang')
        if lang.lower() == 'none':
            lang = None

    header_accept_language = request.headers.get('Accept-Language', '')
    if lang is None and header_accept_language:
        lang = _parse_language_header(header_accept_language)

    return lang, view_name

def get_output_format(query, parsed_query):
    """
    Return preferred output format: ansi, text, html or png
    based on arguments and headers in `request`.
    Return new location (can be rewritten)
    """

    if ('view' in query
            and not query["view"].startswith("v2")
            and not query["view"].startswith("v3")) \
        or parsed_query.get("png_filename") \
        or query.get('force-ansi'):
        return False

    user_agent = parsed_query.get("user_agent", "").lower()
    html_output = not any(agent in user_agent for agent in PLAIN_TEXT_AGENTS)
    return html_output

def _cyclic_location_selection(locations, period):
    """Return one of `locations` (: separated list)
    basing on the current time and query interval `period`
    """

    locations = locations.split(':')
    max_len = max(len(x) for x in locations)
    locations = [x.rjust(max_len) for x in locations]

    try:
        period = int(period)
    except ValueError:
        period = 1

    index = int(time.time()/period) % len(locations)
    return locations[index]


def _response(parsed_query, query, fast_mode=False):
    """Create response text based on `parsed_query` and `query` data.
    If `fast_mode` is True, process only requests that can
    be handled very fast (cached and static files).
    """

    answer = None
    cache_signature = cache.get_signature(
        parsed_query["user_agent"],
        parsed_query["request_url"],
        parsed_query["ip_addr"],
        parsed_query["lang"])
    answer = cache.get(cache_signature)

    if parsed_query['orig_location'] in PLAIN_TEXT_PAGES:
        answer = show_text_file(parsed_query['orig_location'], parsed_query['lang'])
        if parsed_query['html_output']:
            answer = render_template('index.html', body=answer)

    if answer or fast_mode:
        return answer

    # at this point, we could not handle the query fast,
    # so we handle it with all available logic
    loc = (parsed_query['orig_location'] or "").lower()
    if parsed_query.get("view"):
        output = wttr_line(query, parsed_query)
    elif loc == 'moon' or loc.startswith('moon@'):
        output = get_moon(parsed_query)
    else:
        output = get_wetter(parsed_query)

    if parsed_query.get('png_filename'):
        if parsed_query.get("view") != "v3":
            # originally it was just a usual function call,
            # but it was a blocking call, so it was moved
            # to separate threads:
            #
            #    output = fmt.png.render_ansi(
            #        output, options=parsed_query)
            result = TASKS.spawn(fmt.png.render_ansi, cache._update_answer(output), options=parsed_query)
            output = result.get()
    else:
        if query.get('days', '3') != '0' \
            and not query.get('no-follow-line') \
            and ((parsed_query.get("view") or "v2")[:2] in ["v2", "v3"]):
            if parsed_query['html_output']:
                output = add_buttons(output)
            else:
                message = get_message('FOLLOW_ME', parsed_query['lang'])
                if parsed_query.get('no-terminal', False):
                    message = remove_ansi(message)
                output += '\n' + message + '\n'

    return cache.store(cache_signature, output)

def parse_request(location, request, query, fast_mode=False):
    """Parse request and provided extended information for the query,
    including location data, language, output format, view, etc.

    Incoming data:

        `location`              location name extracted from the query url
        `request.args`
        `request.headers`
        `request.remote_addr`
        `request.referrer`
        `request.query_string`
        `query`                 parsed command line arguments

    Parameters priorities (from low to high):

        * HTTP-header
        * Domain name
        * URL
        * Filename

    Return: dictionary with parsed parameters
    """

    if location and location.startswith("b_"):
        result = parse_query.deserialize(location)
        result["request_url"] = request.url
        if result:
            return result

    png_filename = None
    if location is not None and location.lower().endswith(".png"):
        png_filename = location
        location = location[:-4]
    if location and ':' in location and location[0] != ":":
        location = _cyclic_location_selection(location, query.get('period', 1))

    parsed_query = {
        'ip_addr': _client_ip_address(request),
        'user_agent': request.headers.get('User-Agent', '').lower(),
        'request_url': request.url,
        }

    if png_filename:
        parsed_query["png_filename"] = png_filename
        parsed_query.update(parse_query.parse_wttrin_png_name(png_filename))

    lang, _view = get_answer_language_and_view(request)

    parsed_query["view"] = parsed_query.get("view", query.get("view", _view))
    parsed_query["location"] = parsed_query.get("location", location)
    parsed_query["orig_location"] = parsed_query["location"]
    parsed_query["lang"] = parsed_query.get("lang", lang)

    parsed_query["html_output"] = get_output_format(query, parsed_query)
    parsed_query["json_output"] = (parsed_query.get("view", "") or "").startswith("j")

    if not fast_mode: # not png_filename and not fast_mode:
        location, override_location_name, full_address, country, query_source_location, hemisphere = \
                location_processing(parsed_query["location"], parsed_query["ip_addr"])

<<<<<<< HEAD
        us_ip = (query_source_location[2] == 'United States' or \
                query_source_location[2] == 'Unites States of America') \
=======
        us_ip = query_source_location[1] in ["United States", "United States of America"] \
>>>>>>> ab756f11
                and 'slack' not in parsed_query['user_agent']
        query = parse_query.metric_or_imperial(query, lang, us_ip=us_ip)

        if country and location != NOT_FOUND_LOCATION:
            location = "%s,%s" % (location, country)

        parsed_query.update({
            'location': location,
            'override_location_name': override_location_name,
            'full_address': full_address,
            'country': country,
            'query_source_location': query_source_location,
            'hemisphere': hemisphere})

    parsed_query.update(query)
    return parsed_query


def wttr(location, request):
    """Main rendering function, it processes incoming weather queries,
    and depending on the User-Agent string and other paramters of the query
    it returns output in HTML, ANSI or other format.
    """

    def _wrap_response(response_text, html_output, json_output, png_filename=None):
        if not isinstance(response_text, str) and \
           not isinstance(response_text, bytes):
            return response_text

        if png_filename:
            response = make_response(send_file(
                io.BytesIO(response_text),
                attachment_filename=png_filename,
                mimetype='image/png'))

            for key, value in {
                    'Cache-Control': 'no-cache, no-store, must-revalidate',
                    'Pragma': 'no-cache',
                    'Expires': '0',
                }.items():
                response.headers[key] = value
        else:
            response = make_response(response_text)
            if html_output:
                response.mimetype = "text/html"
            elif json_output:
                response.mimetype = "application/json"
            else:
                response.mimetype = "text/plain"
        return response

    if is_location_blocked(location):
        return ("", 403) # Forbidden

    try:
        LIMITS.check_ip(_client_ip_address(request))
    except RuntimeError as exception:
        return (str(exception), 429) # Too many requests

    query = parse_query.parse_query(request.args)

    # first, we try to process the query as fast as possible
    # (using the cache and static files),
    # and only if "fast_mode" was unsuccessful,
    # use the full track
    parsed_query = parse_request(location, request, query, fast_mode=True)
    response = _response(parsed_query, query, fast_mode=True)

    http_code = 200
    try:
        if not response:
            parsed_query = parse_request(location, request, query)
            response = _response(parsed_query, query)
    # pylint: disable=broad-except
    except Exception as exception:
        logging.error("Exception has occured", exc_info=1)
        if parsed_query['html_output']:
            response = MALFORMED_RESPONSE_HTML_PAGE
            http_code = 500 # Internal Server Error
        else:
            response = get_message('CAPACITY_LIMIT_REACHED', parsed_query['lang'])
            http_code = 503 # Service Unavailable

        # if exception is occured, we return not a png file but text
        if "png_filename" in parsed_query:
            del parsed_query["png_filename"]
    return (_wrap_response(
        response, parsed_query['html_output'], parsed_query['json_output'],
        png_filename=parsed_query.get('png_filename')), http_code)

if __name__ == "__main__":
    import doctest
    doctest.testmod()<|MERGE_RESOLUTION|>--- conflicted
+++ resolved
@@ -301,12 +301,7 @@
         location, override_location_name, full_address, country, query_source_location, hemisphere = \
                 location_processing(parsed_query["location"], parsed_query["ip_addr"])
 
-<<<<<<< HEAD
-        us_ip = (query_source_location[2] == 'United States' or \
-                query_source_location[2] == 'Unites States of America') \
-=======
-        us_ip = query_source_location[1] in ["United States", "United States of America"] \
->>>>>>> ab756f11
+        us_ip = query_source_location[2] in ["United States", "United States of America"] \
                 and 'slack' not in parsed_query['user_agent']
         query = parse_query.metric_or_imperial(query, lang, us_ip=us_ip)
 
